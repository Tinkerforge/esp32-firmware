Import("env")

import sys

if sys.hexversion < 0x3060000:
    print('Python >= 3.6 required')
    sys.exit(1)

import os
import re
import shutil
import subprocess

with open(os.path.join(env.subst('$BUILD_DIR'), 'firmware_basename'), 'r') as f:
    firmware_basename = f.read().strip()

partitions = env.GetProjectOption('board_build.partitions')
m = re.match('^default_([1-9][0-9]*MB)_coredump.csv$', partitions)
flash_size = m.group(1)

env.AddPostAction(
    "$BUILD_DIR/${PROGNAME}.elf",
    env.VerboseAction(lambda **kwargs: os.makedirs("build", exist_ok=True), "Ensuring build dir exists")
)

def copy2(src, dst): # hide shutil.copy2 return value
    shutil.copy2(src, dst)
    return None

env.AddPostAction(
    "$BUILD_DIR/${PROGNAME}.elf",
    env.VerboseAction(lambda env, **kwargs: copy2(env.subst("$BUILD_DIR/${PROGNAME}.elf"),
                                                  "build/{}.elf".format(firmware_basename)),
                      "Copying $BUILD_DIR/${PROGNAME}.elf")
)

env.AddPostAction(
    "$BUILD_DIR/${PROGNAME}.bin",
    env.VerboseAction(lambda env, **kwargs: copy2(env.subst("$BUILD_DIR/${PROGNAME}.bin"),
                                                  "build/{}.bin".format(firmware_basename)),
                      "Copying $BUILD_DIR/${PROGNAME}.bin")
)

def check_call(*args): # hide subprocess.check_call return value
    subprocess.check_call(args)
    return None

env.AddPostAction(
    "$BUILD_DIR/${PROGNAME}.bin",
    env.VerboseAction(lambda env, **kwargs: check_call(
        env.subst('$PYTHONEXE'),
        "-u",
        env.subst("$PROJECT_PACKAGES_DIR/tool-esptoolpy/esptool.py"),
        "--chip", "esp32",
        "merge_bin",
        "-o", "build/{}_merged.bin".format(firmware_basename),
        "--flash_mode", "dio",
        "--flash_size", flash_size,
        "--flash_freq", "40m",
        "--target-offset", "0x1000",
<<<<<<< HEAD
        "0x1000", env.subst("$BUILD_DIR/bootloader.bin"),
=======
        "0x1000", env.subst("$BUILD_DIR/patched_bootloader.bin"),
>>>>>>> 038b95c2
        "0x8000", env.subst("$BUILD_DIR/partitions.bin"),
        "0xd000", env.subst("$BUILD_DIR/firmware_info.bin"),
        "0xe000", "boot_app0.bin",
        "0x10000", env.subst("$BUILD_DIR/${PROGNAME}.bin")
    ), "Merging firmware.bin")
)<|MERGE_RESOLUTION|>--- conflicted
+++ resolved
@@ -58,11 +58,7 @@
         "--flash_size", flash_size,
         "--flash_freq", "40m",
         "--target-offset", "0x1000",
-<<<<<<< HEAD
-        "0x1000", env.subst("$BUILD_DIR/bootloader.bin"),
-=======
         "0x1000", env.subst("$BUILD_DIR/patched_bootloader.bin"),
->>>>>>> 038b95c2
         "0x8000", env.subst("$BUILD_DIR/partitions.bin"),
         "0xd000", env.subst("$BUILD_DIR/firmware_info.bin"),
         "0xe000", "boot_app0.bin",
