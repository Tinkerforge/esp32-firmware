--- conflicted
+++ resolved
@@ -179,34 +179,22 @@
 }
 
 void loop(void) {
-<<<<<<< HEAD
-    /* // Prioritize proxy performance over web interface and WiFi responsitivity */
-    /* tf_hal_tick(&hal, 1000); */
-    /* tf_hal_tick(&hal, 1000); */
-    /* tf_hal_tick(&hal, 1000); */
-    /* tf_hal_tick(&hal, 1000); */
-    /* tf_hal_tick(&hal, 1000); */
-    /* tf_hal_tick(&hal, 1000); */
-    /* tf_hal_tick(&hal, 1000); */
-    /* tf_hal_tick(&hal, 1000); */
-=======
     // Prioritize proxy performance over web interface and WiFi responsitivity
-    tf_hal_tick(&hal, 0);
-    tf_hal_tick(&hal, 0);
-    tf_hal_tick(&hal, 0);
->>>>>>> 06e41598
+    /* tf_hal_tick(&hal, 0); */
+    /* tf_hal_tick(&hal, 0); */
+    /* tf_hal_tick(&hal, 0); */
 
     task_scheduler.loop();
 
-    tf_hal_tick(&hal, 0);
-    tf_hal_tick(&hal, 0);
-    tf_hal_tick(&hal, 0);
+    /* tf_hal_tick(&hal, 0); */
+    /* tf_hal_tick(&hal, 0); */
+    /* tf_hal_tick(&hal, 0); */
 
     api.loop();
 
-    tf_hal_tick(&hal, 0);
-    tf_hal_tick(&hal, 0);
-    tf_hal_tick(&hal, 0);
+    /* tf_hal_tick(&hal, 0); */
+    /* tf_hal_tick(&hal, 0); */
+    /* tf_hal_tick(&hal, 0); */
 
     {{{module_loop}}}
 }